--- conflicted
+++ resolved
@@ -64,7 +64,6 @@
   SPARK-14062   Fix log4j and upload metrics.properties automatically with distributed cache
   SPARK-11182   HDFS Delegation Token will be expired when calling "UserGroupInformation.getCurrentUser.addCredentials" in HA mode
   SPARK-7889    Jobs progress of apps on complete page of HistoryServer shows uncompleted
-<<<<<<< HEAD
   SPARK-15067 YARN executors are launched with fixed perm gen size
   SPARK-13278 Launcher fails to start with JDK 9 EA
   SPARK-13902 Make DAGScheduler not to create duplicate stage
@@ -73,6 +72,4 @@
   SPARK-16214 fix the denominator of SparkPi
   SPARK-16077 Python UDF may fail because of six
   SPARK-16193 Address flaky ExternalAppendOnlyMapSuite spilling tests
-=======
-  SPARK-15990   Add rolling log aggregation support for Spark on yarn
->>>>>>> 567c3de0
+  SPARK-15990   Add rolling log aggregation support for Spark on yarn