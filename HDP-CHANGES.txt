--- conflicted
+++ resolved
@@ -1,16 +1,12 @@
-Changes only in Hortonworks github and not in Apache SPARK-1.6.0 and hence not covered by CHANGES.txt.
+Changes only in Hortonworks github and not in Apache SPARK-1.6.1 and hence not covered by CHANGES.txt.
 
 INCOMPATIBLE CHANGES
 
 NEW FEATURES
 
-
 IMPROVEMENTS
-<<<<<<< HEAD
-=======
 
   BUG-51300. (SPARK-12925) Improve HiveInspectors.unwrap for StringObjectInspector.getPrimitiveWritableObject
->>>>>>> 063027e0
   BUG-51395. (SPARK-12417) support to have ORC bloom filters during write code path
   BUG-51301. (SPARK-12898) Consider having dummyCallSite for HiveTableScan
   RMP-5184. Upload spark assembly jar to HDFS
