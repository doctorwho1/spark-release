--- conflicted
+++ resolved
@@ -19,13 +19,9 @@
 
 # NOTE: Any changes in this file must be reflected in SparkSubmitDriverBootstrapper.scala!
 
-<<<<<<< HEAD
 export SPARK_HOME="$(cd "`dirname $(readlink -nf "$0")`"/.. ; pwd -P)"
-=======
-export SPARK_HOME="$(cd "`dirname "$0"`"/..; pwd)"
 export SPARK_CONF_DIR="${SPARK_CONF_DIR:-"$SPARK_HOME/conf"}"
 
->>>>>>> b6eaf77d
 ORIG_ARGS=("$@")
 
 # Set COLUMNS for progress bar
