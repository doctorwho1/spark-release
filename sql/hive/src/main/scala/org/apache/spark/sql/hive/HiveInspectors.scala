--- conflicted
+++ resolved
@@ -319,14 +319,10 @@
       case hvoi: HiveCharObjectInspector =>
         UTF8String.fromString(hvoi.getPrimitiveJavaObject(data).getValue)
       case x: StringObjectInspector if x.preferWritable() =>
-<<<<<<< HEAD
-        UTF8String.fromString(x.getPrimitiveWritableObject(data).toString)
-=======
         // Text is in UTF-8 already. No need to convert again via fromString. Copy bytes
         val wObj = x.getPrimitiveWritableObject(data)
         val result = wObj.copyBytes()
         UTF8String.fromBytes(result, 0, result.length)
->>>>>>> 063027e0
       case x: StringObjectInspector =>
         UTF8String.fromString(x.getPrimitiveJavaObject(data))
       case x: IntObjectInspector if x.preferWritable() => x.get(data)
